# -*- coding: utf-8 -*-
"""Module for communicating with MQTT brokers.

Notes
-----
- Connection to MQTT brokers is supposed to be over TCP.
- All parameters for MQTT brokers and clients should be defined
  in a configuration file utilized by a script or application employed this
  package.
- MQTT parameters are communicated with class instances of the module
  indirectly in form of pair option-section from the configuration file.
- Module constants are usual configuration options used at every form of MQTT
  brokers. Those options can be considered as common names for common
  identifiers either MQTT brokers or clients regardles of the configuration
  sections.
- Particular classed have their own class constants, which define specific
  configuration options and sections utilized for that form of MQTT broker.
- All module and class constants should be considered as default values.
  At each calling of respective methods specific configuration options and
  sections can be used. However, using in module standardized options and
  sections is recommended.

"""
<<<<<<< HEAD
__version__ = "0.4.0"
__status__ = "Beta"
=======
__version__ = "0.2.1"
__status__ = "Testing"
>>>>>>> 68422ee1
__author__ = "Libor Gabaj"
__copyright__ = "Copyright 2018-2019, " + __author__
__credits__ = []
__license__ = "MIT"
__maintainer__ = __author__
__email__ = "libor.gabaj@gmail.com"


# Standard library modules
import time
import socket
import logging
# Third party modules
import paho.mqtt.client as mqttclient
import paho.mqtt.publish as mqttpublish


###############################################################################
# Module constants
###############################################################################
OPTION_CLIENTID = "clientid"
"""str: Configuration option with MQTT client identifier."""

OPTION_USERDATA = "userdata"
"""str: Configuration option with custom data for MQTT callbacks."""

OPTION_HOST = "host"
"""str: Configuration option with MQTT broker IP or URL."""

OPTION_PORT = "port"
"""int: Configuration option with MQTT broker TCP port."""

RESULTS = [
    "SUCCESS",
    "BAD PROTOCOL",
    "BAD CLIENT ID",
    "NO SERVER",
    "BAD CREDENTIALS",
    "NOT AUTHORISED",
]


###############################################################################
# Classes
###############################################################################
class MQTT(object):
    """Common MQTT management.

    Arguments
    ---------
    config : object
        Object for access to a configuration INI file.
        It is instance of the class ``Config`` from this package's module
        ``config``.
        Particular configuration file is already open.
        Injection of the config file object to this class instance is a form
        of attaching that file to this object.

    Notes
    -----
    This class should not be instanciated. It servers as a abstract class and
    a parent class for operational classes for particular MQTT brokers.

    See Also
    --------
    config.Config : Class for managing configuration INI files.

    """

    def __init__(self, config):
        """Create the class instance - constructor."""
        self._logger = logging.getLogger(" ".join([__name__, __version__]))
        self._logger.debug("Instance of %s created", self.__class__.__name__)
        self._config = config
        self._connected = False

    def __str__(self):
        """Represent instance object as a string."""
        if self._config is None:
            return "Void configuration"
        else:
            return "Config file '{}'".format(self._config._file)

    def get_connected(self):
        """Return connection flag.

        Returns
        -------
        bool
            Flag about successful connection to an MQTT broker.

        """
        return self._connected


class MqttBroker(MQTT):
    """Managing an MQTT client connection to usually local MQTT broker.

    Notes
    -----
    - The client utilizes MQTT topics and topic filters definitions from
      a configuration file.
    - The authorization of an MQTT client is supposed to be with username and
      password registered on connecting MQTT broker.
    - The encrypted communication (SSL/TSL) is not used.

    """

    # Predefined configuration file sections related to MQTT
    GROUP_BROKER = "MQTTbroker"
    """str: Predefined configuration section with MQTT broker parameters."""

    GROUP_TOPICS = "MQTTtopics"
    """str: Predefined configuration section with MQTT topics."""

    GROUP_FILTERS = "MQTTfilters"
    """str: Predefined configuration section with MQTT topic filters."""

    GROUP_DEFAULT = "DEFAULT"
    """str: Default configuration section with MQTT variables."""

    def __init__(self, config, **kwargs):
        """Create the class instance - constructor.

        Keyword Arguments
        -----------------

        clean_session : boolean
            A flag that determines the client type. If 'True', the broker will
            remove all information about this client when it disconnects.
            If 'False', the client is a durable client and subscription
            information and queued messages will be retained when the client
            disconnects.
            Note that a client will never discard its own outgoing messages
            on disconnect. Calling 'connect()' or 'reconnect()' will cause
            the messages to be resent. Use 'reinitialise()' to reset a client
            to its original state.
        userdata
            User defined data of any type that is passed as the userdata
            parameter to callbacks. It may be updated at a later point with
            the 'user_data_set()' function.
        protocol : str
            The version of the MQTT protocol to use for this client. Can be
            either 'MQTTv31' or 'MQTTv311'.
        transport : str
            Set to 'websockets' to send MQTT over WebSockets. Leave at the
            default of 'tcp' to use raw TCP.
        connect : function
            Callback launched after connection to MQTT broker.
        disconnect : function
            Callback launched after disconnection from MQTT broker.
        subscribe : function
            Callback launched after subscription to MQTT topics.
        message : function
            Callback launched after receiving message from MQTT topics.

        Notes
        -----
        All keys for callback functions are root words from MQTT client
        callbacks without prefix ``on_``.

        """
        super(type(self), self).__init__(config)
        # Client parameters
        self._clientid = self._config.option(
            OPTION_CLIENTID, self.GROUP_BROKER,
            socket.gethostname()
        )
        self._userdata = self._config.option(
            OPTION_USERDATA, self.GROUP_BROKER)
        clean_session = bool(kwargs.pop("clean_session", True))
        protocol = kwargs.pop("protocol", mqttclient.MQTTv311)
        transport = kwargs.pop("transport", "tcp")

        self._client = mqttclient.Client(
            self._clientid,
            clean_session,
            self._userdata,
            protocol,
            transport
            )
        # Callbacks definition
        self._cb_on_connect = kwargs.pop("connect", None)
        self._cb_on_disconnect = kwargs.pop("disconnect", None)
        self._cb_on_subscribe = kwargs.pop("subscribe", None)
        self._cb_on_message = kwargs.pop("message", None)
        # Callbacks
        self._client.on_connect = self._on_connect
        self._client.on_disconnect = self._on_disconnect
        if self._cb_on_subscribe is not None:
            self._client.on_subscribe = self._cb_on_subscribe
        if self._cb_on_message is not None:
            self._client.on_message = self._cb_on_message

    def __str__(self):
        """Represent instance object as a string."""
        if hasattr(self, "_clientid"):
            return "MQTT client {}".format(self._clientid)
        else:
            return "No MQTT client active"

    def topic_def(self, option, section=GROUP_TOPICS):
        """Return MQTT topic definition parameters.

        Arguments
        ---------
        option : str
            Configuration option from attached configuration file with
            definition of an MQTT topic, which should be read.
            *The argument is mandatory and has no default value.*
        section : str
            Configuration section from attached configuration file, where
            configuration option should be searched.

        Returns
        -------
        tuple of str and boolean
            MQTT topic parameters as ``name``, ``qos``, ``retain``.

        Notes
        -----
        The method appends ``0`` as the default `qos` and ``0`` as default
        ``retain`` to the read topic definition for cases, when no `qos` and
        `retain` is defined in order to split the topic properly.

        """
        try:
            params = self._config.option_split(option, section, ['0', '0'])
            name = params[0]
            qos = abs(int(params[1]))
            retain = bool(abs(int(params[2])))
        except TypeError:
            name = None
            qos = None
            retain = None
        return (name, qos, retain)

    def topic_name(self, option, section=GROUP_TOPICS):
        """Return MQTT topic name.

        Arguments
        ---------
        option : str
            Configuration option from attached configuration file with
            definition of an MQTT topic, which should be read.
            *The argument is mandatory and has no default value.*
        section : str
            Configuration section from attached configuration file, where
            configuration option should be searched.

        Returns
        -------
        str
            MQTT topic name.

        """
        params = self.topic_def(option, section)
        return params[0]

    def topic_qos(self, option, section=GROUP_TOPICS):
        """Return MQTT topic QoS.

        Arguments
        ---------
        option : str
            Configuration option from attached configuration file with
            definition of an MQTT topic, which should be read.
            *The argument is mandatory and has no default value.*
        section : str
            Configuration section from attached configuration file, where
            configuration option should be searched.

        Returns
        -------
        int
            MQTT topic `quality of service` as an absolute integer of second
            parameter of read topic definition.

        """
        params = self.topic_def(option, section)
        return params[1]

    def topic_retain(self, option, section=GROUP_TOPICS):
        """Return MQTT topic retain flag.

        Arguments
        ---------
        option : str
            Configuration option from attached configuration file with
            definition of an MQTT topic, which should be read.
            *The argument is mandatory and has no default value.*
        section : str
            Configuration section from attached configuration file, where
            configuration option should be searched.

        Returns
        -------
        boolean
            MQTT topic `retain` as an logical value of third parameter of read
            topic definition.

        """
        params = self.topic_def(option, section)
        return params[2]

    def _on_connect(self, client, userdata, flags, rc):
        """Process actions when MQTT broker responds to a connection request.

        Arguments
        ---------
        client : object
            The client instance for this callback.
        userdata
            The private user data as set in Client() or user_data_set().
        flags : dict
            Response flags sent by the MQTT broker.
            ``flags['session present']`` is useful for clients that are
            using clean session set to `0` only. If a client with clean
            `session=0`, that reconnects to a broker that it has previously
            connected to, this flag indicates whether the broker still has the
            session information for the client. If `1`, the session still
            exists.
        rc : int
            The connection result (result code):

            - 0: Connection successful
            - 1: Connection refused - incorrect protocol version
            - 2: Connection refused - invalid client identifier
            - 3: Connection refused - server unavailable
            - 4: Connection refused - bad username or password
            - 5: Connection refused - not authorised
            - 6 ~ 255: Currently unused

        See Also
        --------
        Client(),  user_data_set() : Methods from imported module.

        """
        self._wating = False
        self._logger.debug("MQTT connect result %s: %s", rc, RESULTS[rc])
        if rc == 0:
            self._connected = True
        if self._cb_on_connect is not None:
            self._cb_on_connect(client, RESULTS[rc], flags, rc)

    def _on_disconnect(self, client, userdata, rc):
        """Process actions when the client disconnects from the broker.

        Arguments
        ---------
        client : object
            The client instance for this callback.
        userdata
            The private user data as set in Client() or user_data_set().

        """
        self._logger.debug("MQTT disconnect result %s: %s", rc, RESULTS[rc])
        if self._cb_on_disconnect is not None:
            self._cb_on_disconnect(client, RESULTS[rc], rc)
        self._client.loop_stop()
        self._connected = False

    def callback_filters(self, **kwargs):
        """Register callback functions for particular MQTT topic groups.

        Keyword Arguments
        -----------------
        key : str
            The key of the argument dictionary is a configuration option
            defining a topic, to which a topic filter is related.
        value : tuple
            The value of the argument dictionary is a tuple with ``callback``
            and ``section`` defining MQTT topic filter.

            - If section is `GROUP_FILTERS`, the argument value can be just
              the callback function.
            - If section is not `GROUP_FILTERS`, the argument value should be
              a tuple:

                server_test=mqtt_on_message_test
                server_sensor_temp=(mqtt_on_temp, ConfigMqtt.GROUP_TOPICS)

        Notes
        -----
        - The method should be used before subscribing to respective filtered
          topics. The best place is in the ``on_connect`` callback.
        - The method can be called multiple times. For configuration option
          used at a previous call the filter callback is just updated.
        - If the callback is None, the filter for corresponding topic is
          removed.

        """
        for option in kwargs:
            definition = kwargs[option]
            if isinstance(definition, tuple):
                callback = definition[0]
                section = definition[1]
            else:
                callback = definition
                section = self.GROUP_FILTERS
            topic = self.topic_name(option, section)
            self._logger.debug(
                "MQTT filter callback %s for topic %s",
                callback.__name__, topic)
            if topic is not None:
                if callback is None:
                    self._client.message_callback_remove(topic)
                else:
                    self._client.message_callback_add(topic, callback)

    def connect(self, username=None, password=None):
        """Connect to MQTT broker and set credentials.

        Arguments
        ---------
        username : str
            Login name of the registered user at MQTT broker.
        password : str
            Password of the registered user at MQTT broker.

        """
        if not hasattr(self, "_client"):
            return
        # Broker parameters
        self._host = self._config.option(
            OPTION_HOST, self.GROUP_BROKER, "localhost")
        self._port = int(self._config.option(
            OPTION_PORT, self.GROUP_BROKER, 1883))
        # Connect to broker
        self._logger.info(
            "MQTT connection to broker %s:%s as client %s and user %s",
            self._host, self._port, self._clientid, username)
        self._wating = True
        try:
            self._client.loop_start()
            if username is not None:
                self._client.username_pw_set(username, password)
            self._client.connect(self._host, self._port)
        except Exception as errmsg:
            self._client.loop_stop()
            self._logger.error(
                "MQTT connection to %s:%s failed: %s",
                self._host, self._port, errmsg,
                exc_info=True)
            raise Exception(errmsg)
        # Waiting for connection
        while self._wating:
            time.sleep(0.2)

    def disconnect(self):
        """Disconnect from MQTT broker."""
        if not hasattr(self, "_client"):
            return
        # Disconnect from broker
        self._logger.info(
            "MQTT disconnection from broker %s:%s as client %s",
            self._host, self._port, self._clientid)
        try:
            self._client.loop_stop()
            self._client.disconnect()
        except Exception as errmsg:
            self._logger.error(
                "MQTT disconnection from %s:%s failed: %s",
                self._host, self._port, errmsg,
                exc_info=True)
            raise Exception(errmsg)

    def reconnect(self):
        """Reconnect to MQTT broker."""
        if not hasattr(self, "_client"):
            return
        # Reconnect to broker
        self._logger.info(
            "MQTT reconnection to broker %s:%s as client %s",
            self._host, self._port, self._clientid)
        self._wating = True
        try:
            self._client.reconnect()
        except Exception as errmsg:
            self._logger.error(
                "MQTT reconnection to %s:%s failed: %s",
                self._host, self._port, errmsg,
                exc_info=True)
            raise Exception(errmsg)
        # Waiting for connection
        while self._wating:
            time.sleep(0.2)

    def subscribe_filters(self):
        """Subscribe to all MQTT topic filters.

        Raises
        -------
        Exception
            General exception with error code.

        """
        if not self.get_connected():
            return
        for option in self._config.options(self.GROUP_FILTERS):
            topic, qos, retain = self.topic_def(option, self.GROUP_FILTERS)
            result = self._client.subscribe(topic, qos)
            if result[0] == mqttclient.MQTT_ERR_SUCCESS:
                self._logger.debug(
                    "MQTT subscribe to filter %s, %s",
                    topic, qos)
            # elif result[0] == mqttclient.MQTT_ERR_NO_CONN:
            else:
                self._logger.error(
                    "MQTT filter subscribe result %s",
                    result[0])
                raise Exception(str(result[0]))

    def subscribe_topic(self, option, section=GROUP_TOPICS):
        """Subscribe to an MQTT topic.

        Arguments
        ---------
        option : str
            Configuration option from attached configuration file with
            definition of an MQTT topic, which should be read.
            *The argument is mandatory and has no default value.*
        section : str
            Configuration section from attached configuration file, where
            configuration option should be searched.

        Raises
        -------
        Exception
            General exception with error code.

        """
        if not self.get_connected():
            return
        topic, qos, retain = self.topic_def(option, self.GROUP_TOPICS)
        result = self._client.subscribe(topic, qos)
        if result[0] == mqttclient.MQTT_ERR_SUCCESS:
            self._logger.debug(
                "MQTT subscribe to topic %s, %d",
                topic, qos)
        # elif result[0] == mqttclient.MQTT_ERR_NO_CONN:
        else:
            self._logger.error(
                "MQTT topic subscribe result %d",
                result[0])
            raise Exception(str(result[0]))

    def publish(self, message, option, section=GROUP_TOPICS):
        """Publish to an MQTT topic.

        Arguments
        ---------
        message : str
            Data to be published into the topic.
            *The argument is mandatory and has no default value.*
        option : str
            Configuration option from attached configuration file with
            definition of an MQTT topic, which should be published to.
            *The argument is mandatory and has no default value.*
        section : str
            Configuration section from attached configuration file, where
            configuration option should be searched.

        Raises
        -------
        Exception
            General exception with error code.

        """
        if not self.get_connected():
            return
        topic, qos, retain = self.topic_def(option, section)
        if topic is not None:
            self._client.publish(topic, message, qos, retain)
            self._logger.debug(
                "MQTT publishing to topic %s, %d, %s: %s",
                topic, qos, retain, message)
        else:
            self._logger.error(
                "Publishing to MQTT topic option %s:[%s] failed",
                option, section)
            raise Exception("Unknown option or section")

    def lwt(self, message, option, section=GROUP_TOPICS):
        """Set last will and testament.

        Arguments
        ---------
        message : str
            Data to be set as LWT payload.
            *The argument is mandatory and has no default value.*
        option : str
            Configuration option from attached configuration file with
            definition of an MQTT topic for LWT.
            *The argument is mandatory and has no default value.*
        section : str
            Configuration section from attached configuration file, where
            configuration option should be searched.

        Raises
        -------
        Exception
            If qos is not 0, 1 or 2, or if topic is None
            or has zero string length.

        """
        if not hasattr(self, "_client"):
            return
        topic, qos, retain = self.topic_def(option, section)
        try:
            self._client.will_set(topic, message, qos, retain)
            self._logger.debug(
                "MQTT LWT to topic %s, %d, %s: %s",
                topic, qos, retain, message)
        except ValueError:
            self._logger.error(
                "LWT to MQTT topic option %s:[%s] failed",
                option, section)
            raise Exception("Unknown option, section, or topic parameters")


class ThingSpeak(MQTT):
    """Connect and publish to ThingSpeak MQTT broker.

    Arguments
    ---------
    config : object
        Object for access to a configuration INI file.
        It is instance of the class ``Config`` from this package module
        ``config``.
        Particular configuration is already open.
        Injection of the config file object to this class instance it a form
        of attaching that file to this object.

    Notes
    -----
    - The class only provides single publishing to ThingSpeak, so that
      connecting and disconnecting to the ThingSpeak broker is automatic.
    - The class follows allowed delay between publishings set for free acounts
      and buffers frequent messagges preferably with status.
    - The reading from ThingSpeak channels is not implemented.

    See Also
    --------
    config.Config : Class for managing configuration INI files.

    """

    # Predefined configuration file sections and options related to ThingSpeak
    GROUP_BROKER = "ThingSpeak"
    """str: Configuration section with ThingSpeak parameters."""

    OPTION_MQTT_API_KEY = "mqtt_api_key"
    """str: Configuration option with ThingSpeak MQTT API key."""

    OPTION_CHANNEL_ID = "channel_id"
    """int: Configuration option with ThingSpeak channel id."""

    OPTION_WRITE_API_KEY = "write_api_key"
    """str: Configuration option with ThingSpeak write key."""

    OPTION_PUBLISH_DELAY = "publish_delay"
    """float: Configuration option with minimal publish delay in seconds.
    Default value is 15.0 s.

    """

    def __init__(self, config):
        """Create the class instance - constructor."""
        super(type(self), self).__init__(config)
        self._timestamp_publish_last = 0.0
        self._msgbuffer = []
        # Defaulted configuration parameters
        self._publish_delay = float(self._config.option(
            self.OPTION_PUBLISH_DELAY, self.GROUP_BROKER, 15.0))
        self._clientid = self._config.option(
            OPTION_CLIENTID, self.GROUP_BROKER, socket.gethostname())
        self._port = int(self._config.option(
            OPTION_PORT, self.GROUP_BROKER, 1883))
        # Configuration parameters without default value
        errtxt = "Undefined ThingSpeak config option {}"
        #
        self._host = self._config.option(OPTION_HOST, self.GROUP_BROKER)
        if self._host is None:
            errmsg = errtxt.format(OPTION_HOST)
            self._logger.error(errmsg)
            raise TypeError(errmsg)
        else:
            self._logger.debug(
                "ThingSpeak connection to broker %s:%s as client %s",
                self._host, self._port, self._clientid)
        #
        self._mqtt_api_key = self._config.option(
            self.OPTION_MQTT_API_KEY, self.GROUP_BROKER)
        if self._mqtt_api_key is None:
            errmsg = errtxt.format(self.OPTION_MQTT_API_KEY)
            self._logger.error(errmsg)
            raise TypeError(errmsg)
        #
        self._channel_id = self._config.option(
            self.OPTION_CHANNEL_ID, self.GROUP_BROKER)
        if self._channel_id is None:
            errmsg = errtxt.format(self.OPTION_CHANNEL_ID)
            self._logger.error(errmsg)
            raise TypeError(errmsg)
        #
        self._write_api_key = self._config.option(
            self.OPTION_WRITE_API_KEY, self.GROUP_BROKER)
        if self._write_api_key is None:
            errmsg = errtxt.format(self.OPTION_WRITE_API_KEY)
            self._logger.error(errmsg)
            raise TypeError(errmsg)

    def __str__(self):
        """Represent instance object as a string."""
        if hasattr(self, "_clientid"):
            return "ThingSpeak client {}".format(self._clientid)
        else:
            return "No ThingSpeak client active"

    def publish(self, fields={}, status=None):
        """Publish single message to ThingSpeak.

        Arguments
        ---------
        fields : dict
            Dictionary with ThingSpeak channel pairs
            ``field number: field value``, e.g., `{1: 23.4, 2: 1}`, where
            `field number` is integer in the range ``1 ~ 8``.
        status : str
            Text to be published in the ThingSpeak channel as a status.

        Notes
        -----
        - If a field number is outside the expected range, this field
          is ignored.
        - If a value is none or empty, the corresponding field or status
          is ignored.

        Returns
        -------
        bool
            Flag about real, successful publishing to ThingSpeak.

        Raises
        ------
        Exception
            General exception with error message from ThingSpeak.

        """
        no_status = status is None or len(status) == 0
        # Construct message payload
        msgParts = []
        for field_num in fields:
            field_value = fields[field_num]
            field_num = abs(int(field_num))
            if field_num < 1 or field_num > 8:
                continue
            if field_value is None:
                continue
            msgParts.append("field{}={}".format(field_num, field_value))
        if status is not None and len(status) > 0:
            msgParts.append("status={}".format(status))
        msgPayload = "&".join(msgParts)
        # Process frequent message
        if (time.time() - self._timestamp_publish_last) \
           < self._publish_delay:
            # Ignore message without status
            if no_status:
                self._logger.debug(
                    "Ignored frequent publishing to ThingSpeak")
            # Store message with status to buffer
            else:
                self._logger.debug(
                    "Buffered status message %s", msgPayload)
                self._msgbuffer.append(msgPayload)
            return False
        # Replace current message without status by stored message if any
        elif no_status:
            if len(self._msgbuffer) > 0:
                msgPayload = self._msgbuffer.pop(0)
                self._logger.debug(
                    "Retrieved buffered message %s", msgPayload)
        # Publish current message and throw away all stored ones
        else:
            self._msgbuffer = list()
        # Construct topic
        topicParts = ["channels", self._channel_id, "publish",
                      self._write_api_key]
        topic = "/".join(topicParts)
        # Publish payload
        if len(msgPayload) == 0:
            self._logger.debug("Nothing to publish to ThingSpeak")
            return False
        try:
            self._logger.debug("Publishing to ThingSpeak channel %s",
                               self._channel_id)
            mqttpublish.single(
                topic,
                payload=msgPayload,
                hostname=self._host,
                port=self._port,
                auth={"username": self._clientid,
                      'password': self._mqtt_api_key}
            )
            self._timestamp_publish_last = time.time()
            self._logger.debug("Published ThingSpeak message %s", msgPayload)
        except Exception as errmsg:
            self._logger.error(
                "Publishing to ThingSpeak failed with error %s:",
                errmsg, exc_info=True)
            return False
        return True

    def get_publish_delay(self):
        """Return minimal publish delay in seconds.

        Returns
        -------
        float
            Minimal ThinsgSpeak publish delay in seconds.

        """
        return self._publish_delay<|MERGE_RESOLUTION|>--- conflicted
+++ resolved
@@ -21,13 +21,8 @@
   sections is recommended.
 
 """
-<<<<<<< HEAD
-__version__ = "0.4.0"
-__status__ = "Beta"
-=======
 __version__ = "0.2.1"
 __status__ = "Testing"
->>>>>>> 68422ee1
 __author__ = "Libor Gabaj"
 __copyright__ = "Copyright 2018-2019, " + __author__
 __credits__ = []
